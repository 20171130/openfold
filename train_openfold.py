import argparse
import logging
import os

#os.environ["CUDA_VISIBLE_DEVICES"] = "7"
#os.environ["MASTER_ADDR"]="10.119.81.14"
#os.environ["MASTER_PORT"]="42069"
#os.environ["NODE_RANK"]="0"

import random
import time

import numpy as np
import pytorch_lightning as pl
from pytorch_lightning.callbacks.model_checkpoint import ModelCheckpoint
from pytorch_lightning.plugins.training_type import DeepSpeedPlugin
import torch

from openfold.config import model_config
from openfold.data.data_modules import (
    OpenFoldDataModule,
    #DummyDataLoader,
)
from openfold.model.model import AlphaFold
from openfold.utils.callbacks import (
    EarlyStoppingVerbose,
)
from openfold.utils.exponential_moving_average import ExponentialMovingAverage
from openfold.utils.argparse import remove_arguments
from openfold.utils.loss import AlphaFoldLoss
from openfold.utils.seed import seed_everything
from openfold.utils.tensor_utils import tensor_tree_map
from scripts.zero_to_fp32 import (
    get_fp32_state_dict_from_zero_checkpoint
)


class OpenFoldWrapper(pl.LightningModule):
    def __init__(self, config):
        super(OpenFoldWrapper, self).__init__()
        self.config = config
        self.model = AlphaFold(config)
        self.loss = AlphaFoldLoss(config.loss)
        self.ema = ExponentialMovingAverage(
            model=self.model, decay=config.ema.decay
        )

    def forward(self, batch):
        return self.model(batch)

    def training_step(self, batch, batch_idx):
        if(self.ema.device != batch["aatype"].device):
            self.ema.to(batch["aatype"].device)

        # Run the model
        outputs = self(batch)
        
        # Remove the recycling dimension
        batch = tensor_tree_map(lambda t: t[..., -1], batch)

        # Compute loss
        loss = self.loss(outputs, batch)

        return {"loss": loss}

    def validation_step(self, batch, batch_idx):
        # At the start of validation, load the EMA weights
        if(self.cached_weights is None):
            self.cached_weights = model.state_dict()
            self.model.load_state_dict(self.ema.state_dict()["params"])
        
        # Calculate validation loss
        outputs = self(batch)
        batch = tensor_tree_map(lambda t: t[..., -1], batch)
        loss = self.loss(outputs, batch)
        return {"val_loss": loss}

    def validation_epoch_end(self, _):
        # Restore the model weights to normal
        self.model.load_state_dict(self.cached_weights)
        self.cached_weights = None

    def configure_optimizers(self, 
        learning_rate: float = 1e-3,
        eps: float = 1e-8
    ) -> torch.optim.Adam:
        # Ignored as long as a DeepSpeed optimizer is configured
        return torch.optim.Adam(
            self.model.parameters(), 
            lr=learning_rate, 
            eps=eps
        )

    def on_before_zero_grad(self, *args, **kwargs):
        self.ema.update(self.model)

    def on_save_checkpoint(self, checkpoint):
        checkpoint["ema"] = self.ema.state_dict()


def main(args):
    if(args.seed is not None):
        seed_everything(args.seed) 

    config = model_config( # fixes num_workers at 1, increase to number of CPUs?
        "model_1", 
        train=True, 
        low_prec=(args.precision == 16)
    ) 
    model_module = OpenFoldWrapper(config)
    if(args.resume_from_ckpt and args.resume_model_weights_only):
        sd = get_fp32_state_dict_from_zero_checkpoint(args.resume_from_ckpt)
        sd = {k[len("module."):]:v for k,v in sd.items()}
        model_module.load_state_dict(sd)
        logging.info("Successfully loaded model weights...")
    #data_module = DummyDataLoader("batch.pickle")
    data_module = OpenFoldDataModule(
        config=config.data, 
        batch_seed=args.seed,
        **vars(args)
    )
    data_module.prepare_data()
    data_module.setup()

    callbacks = []
    checkpoint_dir = os.path.join(args.output_dir, "checkpoints")
    if(args.checkpoint_best_val):
        mc = ModelCheckpoint(
            dirpath=checkpoint_dir,
            filename="openfold_{epoch}_{step}_{val_loss:.2f}",
            monitor="val_loss",
        )
    else:
        mc = ModelCheckpoint(
            dirpath=checkpoint_dir,
            filename="openfold_{epoch}_{step}"
        )
    callbacks.append(mc)

    if(args.early_stopping):
        es = EarlyStoppingVerbose(
            monitor="val_loss",
            min_delta=args.min_delta,
            patience=args.patience,
            verbose=False,
            mode="min",
            check_finite=True,
            strict=True,
        )
        callbacks.append(es)

    if(args.deepspeed_config_path is not None):
        strategy = DeepSpeedPlugin(config=args.deepspeed_config_path)
    else:
        strategy = "ddp"
    
    #if args.resume_from_checkpoint is not None:
    #    trainer = pl.Trainer(gpus = args.gpus, resume_from_checkpoint = args.resume_from_checkpoint)
    #else:
    trainer = pl.Trainer.from_argparse_args(
        args,
<<<<<<< HEAD
        plugins=plugins,
        callbacks=callbacks
=======
        strategy=strategy,
    )

    if(args.resume_model_weights_only):
        ckpt_path = None
    else:
        ckpt_path = args.resume_from_ckpt

    trainer.fit(
        model_module, 
        datamodule=data_module,
        ckpt_path=ckpt_path,
>>>>>>> a9a19b78
    )
    print(f'TRAINER={trainer}\n')
    if args.resume_from_checkpoint is None:
        trainer.fit(model_module, datamodule=data_module)
    else:
        trainer.fit(model_module, datamodule=data_module)#, ckpt_path=args.resume_from_checkpoint)

<<<<<<< HEAD
    trainer.save_checkpoint("final.ckpt")
=======
    trainer.save_checkpoint(
        os.path.join(trainer.logger.log_dir, "checkpoints", "final.ckpt")
    )
>>>>>>> a9a19b78


if __name__ == "__main__":
    parser = argparse.ArgumentParser()
    parser.add_argument(
        "train_data_dir", type=str,
        help="Directory containing training mmCIF files"
    )
    parser.add_argument(
        "train_alignment_dir", type=str,
        help="Directory containing precomputed training alignments"
    )
    parser.add_argument(
        "template_mmcif_dir", type=str,
        help="Directory containing mmCIF files to search for templates"
    )
    parser.add_argument(
        "output_dir", type=str,
        help='''Directory in which to output checkpoints, logs, etc. Ignored
                if not on rank 0'''
    )
    parser.add_argument(
        "max_template_date", type=str,
        help='''Cutoff for all templates. In training mode, templates are also 
                filtered by the release date of the target'''
    )
    parser.add_argument(
        "--distillation_data_dir", type=str, default=None,
        help="Directory containing training PDB files"
    )
    parser.add_argument(
        "--distillation_alignment_dir", type=str, default=None,
        help="Directory containing precomputed distillation alignments"
    )
    parser.add_argument(
        "--val_data_dir", type=str, default=None,
        help="Directory containing validation mmCIF files"
    )
    parser.add_argument(
        "--val_alignment_dir", type=str, default=None,
        help="Directory containing precomputed validation alignments"
    )
    parser.add_argument(
        "--kalign_binary_path", type=str, default='/usr/bin/kalign',
        help="Path to the kalign binary"
    )
    parser.add_argument(
        "--train_mapping_path", type=str, default=None,
        help='''Optional path to a .json file containing a mapping from
                consecutive numerical indices to sample names. Used to filter
                the training set'''
    )
    parser.add_argument(
        "--distillation_mapping_path", type=str, default=None,
        help="""See --train_mapping_path"""
    )
    parser.add_argument(
        "--template_release_dates_cache_path", type=str, default=None,
        help="""Output of scripts/generate_mmcif_cache.py run on template mmCIF
                files."""
    )
    parser.add_argument(
        "--use_small_bfd", type=bool, default=False,
        help="Whether to use a reduced version of the BFD database"
    )
    parser.add_argument(
        "--seed", type=int, default=None,
        help="Random seed"
    )
    parser.add_argument(
        "--deepspeed_config_path", type=str, default=None,
        help="Path to DeepSpeed config. If not provided, DeepSpeed is disabled"
    )
    parser.add_argument(
        "--checkpoint_best_val", type=bool, default=True,
        help="""Whether to save the model parameters that perform best during
                validation"""
    )
    parser.add_argument(
        "--early_stopping", type=bool, default=False,
        help="Whether to stop training when validation loss fails to decrease"
    )
    parser.add_argument(
        "--min_delta", type=float, default=0,
        help="""The smallest decrease in validation loss that counts as an 
                improvement for the purposes of early stopping"""
    )
    parser.add_argument(
        "--patience", type=int, default=3,
        help="Early stopping patience"
    )
<<<<<<< HEAD
    #parser.add_argument(
    #    "--resume_from_checkpoint", type=str, default=None,
    #    help="Path to PyTorch Ligning checkpoint, if you wish to resume training"
    #)
    #TODO: get checkpointing frequency
=======
    parser.add_argument(
        "--resume_from_ckpt", type=str, default=None,
        help="Path to a model checkpoint from which to restore training state"
    )
    parser.add_argument(
        "--resume_model_weights_only", type=bool, default=False,
        help="Whether to load just model weights as opposed to training state"
    )
>>>>>>> a9a19b78
    parser = pl.Trainer.add_argparse_args(parser)
   
    # Disable the initial validation pass
    parser.set_defaults(
        num_sanity_val_steps=0,
    )

    # Remove some buggy/redundant arguments introduced by the Trainer
    remove_arguments(parser, ["--accelerator", "--resume_from_checkpoint"]) 

    args = parser.parse_args()
    print(f'train_openfold.py: {args}')
    if(args.seed is None and 
        ((args.gpus is not None and args.gpus > 1) or 
         (args.num_nodes is not None and args.num_nodes > 1))):
        raise ValueError("For distributed training, --seed must be specified")

    main(args)
#(openfold_venv) u00u98too4mkqFBu8M357@dgx1-003:~/openfold$ python3 train_openfold.py mmcif_dir/ alignment_dir/ template_mmcif_dir/ train_op/    2021-10-10 --template_release_dates_cache_path mmcif_cache.json --precision 16 --gpus 8 --replace_sampler_ddp=True --accelerator ddp --seed 42 --deepspeed_config_path deepspeed_config.json --default_root_dir train_op  --resume_from_checkpoint 'train_op/lightning_logs/version_0/checkpoints/epoch=10-step=10.ckpt'<|MERGE_RESOLUTION|>--- conflicted
+++ resolved
@@ -159,10 +159,8 @@
     #else:
     trainer = pl.Trainer.from_argparse_args(
         args,
-<<<<<<< HEAD
-        plugins=plugins,
-        callbacks=callbacks
-=======
+        #plugins=plugins,
+        #callbacks=callbacks
         strategy=strategy,
     )
 
@@ -175,21 +173,16 @@
         model_module, 
         datamodule=data_module,
         ckpt_path=ckpt_path,
->>>>>>> a9a19b78
-    )
-    print(f'TRAINER={trainer}\n')
-    if args.resume_from_checkpoint is None:
-        trainer.fit(model_module, datamodule=data_module)
-    else:
-        trainer.fit(model_module, datamodule=data_module)#, ckpt_path=args.resume_from_checkpoint)
-
-<<<<<<< HEAD
-    trainer.save_checkpoint("final.ckpt")
-=======
+    )
+    #print(f'TRAINER={trainer}\n')
+    #if args.resume_from_checkpoint is None:
+    #    trainer.fit(model_module, datamodule=data_module)
+    #else:
+    #    trainer.fit(model_module, datamodule=data_module)#, ckpt_path=args.resume_from_checkpoint)
+    #trainer.save_checkpoint("final.ckpt")
     trainer.save_checkpoint(
         os.path.join(trainer.logger.log_dir, "checkpoints", "final.ckpt")
     )
->>>>>>> a9a19b78
 
 
 if __name__ == "__main__":
@@ -281,13 +274,6 @@
         "--patience", type=int, default=3,
         help="Early stopping patience"
     )
-<<<<<<< HEAD
-    #parser.add_argument(
-    #    "--resume_from_checkpoint", type=str, default=None,
-    #    help="Path to PyTorch Ligning checkpoint, if you wish to resume training"
-    #)
-    #TODO: get checkpointing frequency
-=======
     parser.add_argument(
         "--resume_from_ckpt", type=str, default=None,
         help="Path to a model checkpoint from which to restore training state"
@@ -296,7 +282,6 @@
         "--resume_model_weights_only", type=bool, default=False,
         help="Whether to load just model weights as opposed to training state"
     )
->>>>>>> a9a19b78
     parser = pl.Trainer.add_argparse_args(parser)
    
     # Disable the initial validation pass

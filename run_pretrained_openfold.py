# Copyright 2021 AlQuraishi Laboratory
# Copyright 2021 DeepMind Technologies Limited
# 
# Licensed under the Apache License, Version 2.0 (the "License");
# you may not use this file except in compliance with the License.
# You may obtain a copy of the License at
#
#      http://www.apache.org/licenses/LICENSE-2.0
#
# Unless required by applicable law or agreed to in writing, software
# distributed under the License is distributed on an "AS IS" BASIS,
# WITHOUT WARRANTIES OR CONDITIONS OF ANY KIND, either express or implied.
# See the License for the specific language governing permissions and
# limitations under the License.

import argparse
from datetime import date
import logging
import numpy as np
import os

# A hack to get OpenMM and PyTorch to peacefully coexist
os.environ["OPENMM_DEFAULT_PLATFORM"] = "OpenCL"

import pickle
import random
import sys
import time
import torch

from openfold.config import model_config
from openfold.data import templates, feature_pipeline, data_pipeline
from openfold.model.model import AlphaFold
from openfold.np import residue_constants, protein
import openfold.np.relax.relax as relax
from openfold.utils.import_weights import (
    import_jax_weights_,
)
from openfold.utils.tensor_utils import (
    tensor_tree_map,
)

from scripts.utils import add_data_args

def main(args):
    config = model_config(args.model_name)
    model = AlphaFold(config)
    model = model.eval()
    import_jax_weights_(model, args.param_path)
    model = model.to(args.model_device)
    
    # FEATURE COLLECTION AND PROCESSING
    num_ensemble = 1

    template_featurizer = templates.TemplateHitFeaturizer(
        mmcif_dir=args.template_mmcif_dir,
        max_template_date=args.max_template_date,
        max_hits=args.max_template_hits,
        kalign_binary_path=args.kalign_binary_path,
        release_dates_path=None,
        obsolete_pdbs_path=args.obsolete_pdbs_path
    )

    use_small_bfd=(args.bfd_database_path is None)

    alignment_runner = data_pipeline.AlignmentRunner(
        jackhmmer_binary_path=args.jackhmmer_binary_path,
        hhblits_binary_path=args.hhblits_binary_path,
        hhsearch_binary_path=args.hhsearch_binary_path,
        uniref90_database_path=args.uniref90_database_path,
        mgnify_database_path=args.mgnify_database_path,
        bfd_database_path=args.bfd_database_path,
        uniclust30_database_path=args.uniclust30_database_path,
        small_bfd_database_path=args.small_bfd_database_path,
        pdb70_database_path=args.pdb70_database_path,
        use_small_bfd=use_small_bfd,
        no_cpus=args.cpus,
    )

    data_processor = data_pipeline.DataPipeline(
        template_featurizer=template_featurizer,
<<<<<<< HEAD
        #use_small_bfd=use_small_bfd
=======
>>>>>>> 407d9924
    )

    output_dir_base = args.output_dir
    random_seed = args.data_random_seed
    if random_seed is None:
        random_seed = random.randrange(sys.maxsize)
    config.data.predict.num_ensemble = num_ensemble
    feature_processor = feature_pipeline.FeaturePipeline(config.data)
    if not os.path.exists(output_dir_base):
        os.makedirs(output_dir_base)
    alignment_dir = os.path.join(output_dir_base, "alignments")
    if not os.path.exists(alignment_dir):
        os.makedirs(alignment_dir)

    logging.info("Generating features...")
    alignment_runner.run(
        args.fasta_path, alignment_dir
    )     

    feature_dict = data_processor.process_fasta(
        fasta_path=args.fasta_path, alignment_dir=alignment_dir
    )

    processed_feature_dict = feature_processor.process_features(
        feature_dict, mode='predict',
    )

    logging.info("Executing model...")
    batch = processed_feature_dict
    with torch.no_grad():
        batch = {
            k:torch.as_tensor(v, device=args.model_device) 
            for k,v in batch.items()
        }
    
        t = time.time()
        out = model(batch)
        logging.info(f"Inference time: {time.time() - t}")
   
    # Toss out the recycling dimensions --- we don't need them anymore
    batch = tensor_tree_map(lambda x: np.array(x[..., -1].cpu()), batch)
    out = tensor_tree_map(lambda x: np.array(x.cpu()), out)
    
    plddt = out["plddt"]
    mean_plddt = np.mean(plddt)
    
    plddt_b_factors = np.repeat(
        plddt[..., None], residue_constants.atom_type_num, axis=-1
    )

    unrelaxed_protein = protein.from_prediction(
        features=batch,
        result=out,
        b_factors=plddt_b_factors
    )
     
    amber_relaxer = relax.AmberRelaxation(
        **config.relax
    )
    
    # Relax the prediction.
    t = time.time()
    relaxed_pdb_str, _, _ = amber_relaxer.process(prot=unrelaxed_protein)
    logging.info(f"Relaxation time: {time.time() - t}")
    
    # Save the relaxed PDB.
    relaxed_output_path = os.path.join(
        args.output_dir, f'relaxed_{args.model_name}.pdb'
    )
    with open(relaxed_output_path, 'w') as f:
        f.write(relaxed_pdb_str)


if __name__ == "__main__":
    parser = argparse.ArgumentParser()
    parser.add_argument(
        "fasta_path", type=str,
    )
    add_data_args(parser)
    parser.add_argument(
        "--output_dir", type=str, default=os.getcwd(),
        help="""Name of the directory in which to output the prediction""",
        required=True
    )
    parser.add_argument(
        "--model_device", type=str, default="cpu",
        help="""Name of the device on which to run the model. Any valid torch
             device name is accepted (e.g. "cpu", "cuda:0")"""
    )
    parser.add_argument(
        "--model_name", type=str, default="model_1",
        help="""Name of a model config. Choose one of model_{1-5} or 
             model_{1-5}_ptm, as defined on the AlphaFold GitHub."""
    )
    parser.add_argument(
        "--param_path", type=str, default=None,
        help="""Path to model parameters. If None, parameters are selected
             automatically according to the model name from 
             openfold/resources/params"""
    )
    parser.add_argument(
        "--cpus", type=int, default=4,
        help="""Number of CPUs with which to run alignment tools"""
    )
    parser.add_argument(
        '--preset', type=str, default='full_dbs',
        choices=('reduced_dbs', 'full_dbs')
    )
    parser.add_argument(
        '--data_random_seed', type=str, default=None
    )

    args = parser.parse_args()

    if(args.param_path is None):
        args.param_path = os.path.join(
            "openfold", "resources", "params", 
            "params_" + args.model_name + ".npz"
        )

    if(args.model_device == "cpu" and torch.cuda.is_available()):
        logging.warning(
            """The model is being run on CPU. Consider specifying 
            --model_device for better performance"""
        )

    if(args.bfd_database_path is None and 
       args.small_bfd_database_path is None):
        raise ValueError(
            "At least one of --bfd_database_path or --small_bfd_database_path"
            "must be specified"
        )

    main(args)<|MERGE_RESOLUTION|>--- conflicted
+++ resolved
@@ -79,10 +79,6 @@
 
     data_processor = data_pipeline.DataPipeline(
         template_featurizer=template_featurizer,
-<<<<<<< HEAD
-        #use_small_bfd=use_small_bfd
-=======
->>>>>>> 407d9924
     )
 
     output_dir_base = args.output_dir
